--- conflicted
+++ resolved
@@ -1849,8 +1849,6 @@
 		fqdn->qualify = TRUE;
 	}
 }
-<<<<<<< HEAD
-=======
 
 ni_bool_t
 ni_dhcp_check_user_class_id(const char *id, size_t len)
@@ -1877,4 +1875,3 @@
 	}
 	return TRUE;
 }
->>>>>>> 9f0fdfcc
