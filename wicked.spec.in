#
# spec file for package wicked
#
# Copyright (c) 2010-2014 SUSE LINUX Products GmbH, Nuernberg, Germany.
#
# All modifications and additions to the file contributed by third parties
# remain the property of their copyright owners, unless otherwise agreed
# upon. The license for this file, and modifications and additions to the
# file, is the same license as for the pristine package itself (unless the
# license for the pristine package is not an Open Source License, in which
# case the license is the MIT License). An "Open Source License" is a
# license that conforms to the Open Source Definition (Version 1.9)
# published by the Open Source Initiative.

# Please submit bugfixes or comments via http://bugs.opensuse.org/
#


%define		release_prefix  %{?snapshot:%{snapshot}}%{!?snapshot:0}
Name:           wicked
Version:        @PACKAGE_VERSION@
Release:        %{release_prefix}.0.0
Summary:        Network configuration infrastructure
License:        GPL-2.0
Group:          System/Management
Url:            @PACKAGE_URL@
Source0:        %{name}-%{version}.tar.bz2
Source1:        wicked-rpmlintrc
#
# Upstream First - openSUSE Build Service Policy:
#
# Never add any patches to this package without the upstream commit id in
# the patch. Any patches added here without a very good reason to make an
# exception will be silently removed with the next version update.
# Please use pull requests at https://github.com/openSUSE/wicked/ instead.
#
BuildRoot:      %{_tmppath}/%{name}-%{version}-build
BuildRequires:  autoconf
BuildRequires:  automake
BuildRequires:  libtool
BuildRequires:  make
Requires(pre):  libwicked@LIBWICKED_PACKAGE_SUFFIX@ = %{version}

%if 0%{?suse_version} >= 1230
%bcond_without  systemd
%bcond_with     dbusstart
%else
%bcond_with     systemd
%bcond_with     dbusstart
%endif

%bcond_with     wicked_devel

<<<<<<< HEAD
# Note: nanny use is enabled by default, except on SLE-12
%bcond_with     use_nanny
=======
# Note: nanny use is enabled by default
%bcond_without  use_nanny
%bcond_without  use_teamd
>>>>>>> c5d9fd46

BuildRequires:  libnl3-devel
%if 0%{?suse_version} > 1110
BuildRequires:  libiw-devel
%else
BuildRequires:  wireless-tools
%endif
BuildRequires:  dbus-1-devel
BuildRequires:  libgcrypt-devel
BuildRequires:  pkg-config

# Prerequire the logger package
%if 0%{?suse_version} > 1310
Requires(pre):       util-linux-systemd
%else
Requires(pre):       util-linux
%endif

%if %{with systemd}
%{?systemd_requires}
%if 0%{?suse_version:1}
Requires(pre):  %fillup_prereq
Requires:       sysconfig-netconfig
%endif
Requires:       %{name}-service = %{version}
%else
%if 0%{?suse_version:1}
PreReq:         %fillup_prereq %insserv_prereq
%endif
%endif
%if %{defined _rundir}
%define         wicked_piddir   %_rundir/%{name}
%define         wicked_statedir %_rundir/%{name}
%else
%define         wicked_piddir   %_localstatedir/run/%{name}
%define         wicked_statedir %_localstatedir/run/%{name}
%endif
%define         wicked_storedir %_localstatedir/lib/%{name}

%description
Wicked is a network configuration infrastructure incorporating a number
of existing frameworks into a unified architecture, providing a DBUS
interface to network configuration.

%if %{with systemd}

%package service
Summary:        Network configuration infrastructure - systemd service
Group:          System/Management
Requires(pre):  %name = %{version}
Requires:       sysconfig >= 0.81.0
Provides:       /sbin/ifup
Provides:       sysvinit(network)
Conflicts:      otherproviders(/sbin/ifup)
Obsoletes:      sysconfig-network

%description service
Wicked is a network configuration infrastructure incorporating a number
of existing frameworks into a unified architecture, providing a DBUS
interface to network configuration.

This package provides the wicked systemd service files.

%else

%package service
Summary:        Network configuration infrastructure - SysVinit service
Group:          System/Management
Requires(pre):  %name = %{version}
Provides:       /sbin/ifup
Provides:       sysvinit(network)
# sysvinit test package only, unsupported -> no more deps

%description service
Wicked is a network configuration infrastructure incorporating a number
of existing frameworks into a unified architecture, providing a DBUS
interface to network configuration.

This package provides the wicked system V init scripts.

%endif

%if %{with wicked_devel}
%package devel
Summary:        Network configuration infrastructure - Development files
Group:          Development/Libraries/C and C++
Requires:       dbus-1-devel
Requires:       libnl3-devel
Requires:       libwicked@LIBWICKED_PACKAGE_SUFFIX@ = %{version}

%description devel
Wicked is a network configuration infrastructure incorporating a number
of existing frameworks into a unified architecture, providing a DBUS
interface to network configuration.

This package provides the wicked development files.
%endif

%package -n     libwicked@LIBWICKED_PACKAGE_SUFFIX@
Summary:        Network configuration infrastructure - Shared library
Group:          System/Management
Obsoletes:      libwicked0 < %{version}

%description -n libwicked@LIBWICKED_PACKAGE_SUFFIX@
Wicked is a network configuration infrastructure incorporating a number
of existing frameworks into a unified architecture, providing a DBUS
interface to network configuration.

This package provides the wicked shared library.


%prep
%setup

%build
test -x ./configure || autoreconf --force --install
export CFLAGS="-std=gnu89 $RPM_OPT_FLAGS"
%configure \
	--with-piddir=%{wicked_piddir}	\
	--with-statedir=%{wicked_statedir}\
	--with-storedir=%{wicked_storedir}\
	--with-compat=suse		\
%if %{without use_nanny}
	--disable-nanny-use		\
%endif
%if %{without use_teamd}
	--disable-teamd			\
%endif
%if %{with systemd}
	--enable-systemd		\
	--with-systemd-unitdir=%{_unitdir} \
%else
	--enable-systemv		\
%endif
%if ! %{with dbusstart}
	--without-dbus-servicedir	\
%endif
	--disable-static
make %{?_smp_mflags}

%install
make install DESTDIR=${RPM_BUILD_ROOT}
# install /sbin/{ifup,ifown,ifstatus,ifprobe} links
%if "%_sbindir" != "/sbin"
%__mkdir_p -m 0755 ${RPM_BUILD_ROOT}/sbin
%__ln_s %_sbindir/ifup	${RPM_BUILD_ROOT}/sbin/ifup
%endif
%__ln_s %_sbindir/ifup	${RPM_BUILD_ROOT}/sbin/ifdown
%__ln_s %_sbindir/ifup	${RPM_BUILD_ROOT}/sbin/ifstatus
%__ln_s %_sbindir/ifup  ${RPM_BUILD_ROOT}/sbin/ifprobe
# remove libwicked.a and la
%__rm -f ${RPM_BUILD_ROOT}%_libdir/libwicked*.*a
# create reboot-persistent (leases) store directory
%__mkdir_p -m 0750 ${RPM_BUILD_ROOT}%{wicked_storedir}
%if %{with systemd}
ln -sf %_sbindir/service ${RPM_BUILD_ROOT}%_sbindir/rcwicked
ln -sf %_sbindir/service ${RPM_BUILD_ROOT}%_sbindir/rcwickedd
ln -sf %_sbindir/service ${RPM_BUILD_ROOT}%_sbindir/rcwickedd-nanny
ln -sf %_sbindir/service ${RPM_BUILD_ROOT}%_sbindir/rcwickedd-dhcp6
ln -sf %_sbindir/service ${RPM_BUILD_ROOT}%_sbindir/rcwickedd-dhcp4
ln -sf %_sbindir/service ${RPM_BUILD_ROOT}%_sbindir/rcwickedd-auto4
%else
ln -sf %_sysconfdir/init.d/wickedd ${RPM_BUILD_ROOT}%_sbindir/rcwickedd
ln -sf %_sysconfdir/init.d/network ${RPM_BUILD_ROOT}%_sbindir/rcnetwork
%endif

%if %{without wicked_devel}
pushd $RPM_BUILD_ROOT
rm -rfv \
	.%_libdir/libwicked*.so \
	.%_datadir/pkgconfig/wicked.pc \
	.%_mandir/man7/wicked.7* \
	.%_includedir/wicked
popd
%endif

%if %{with systemd}

%pre service
# upgrade from sysconfig[-network] scripts
_id=`/usr/bin/systemctl --no-pager -p Id show network.service 2>/dev/null` || :
if test "x${_id#Id=}" = "xnetwork.service" -a -x /etc/init.d/network ; then
	/etc/init.d/network stop-all-dhcp-clients || :
fi
%{service_add_pre wicked.service}

%post service
%{service_add_post wicked.service}
# See bnc#843526: presets do not apply for upgrade / are not sufficient
#                 to handle sysconfig-network|wicked -> wicked migration
_id=`/usr/bin/systemctl --no-pager -p Id show network.service 2>/dev/null` || :
case "${_id#Id=}" in
""|wicked.service|network.service)
	/usr/bin/systemctl --system daemon-reload || :
	/usr/bin/systemctl --force enable wicked.service || :
;;
esac

%preun service
# stop the daemons on removal
# - stopping wickedd should be sufficient ... other just to be sure.
# - stopping of the wicked.service does not stop network, but removes
#   the wicked.service --> network.service link and resets its status.
%{service_del_preun wickedd.service wickedd-auto4.service wickedd-dhcp4.service wickedd-dhcp6.service wickedd-nanny.service wicked.service}

%postun service
# restart wickedd after upgrade
%{service_del_postun wickedd.service}

%else

%post service
%{fillup_and_insserv wickedd}

%preun service
if test -x /etc/init.d/wicked ; then
	%stop_on_removal wickedd
fi

%postun service
if test -x /etc/init.d/wicked ; then
	%restart_on_update wickedd
fi
%insserv_cleanup

%endif

%post -n libwicked@LIBWICKED_PACKAGE_SUFFIX@
/sbin/ldconfig

%postun -n libwicked@LIBWICKED_PACKAGE_SUFFIX@
/sbin/ldconfig

%post
%{fillup_only -dns config wicked network}
# reload dbus after install or upgrade to apply new policies
/usr/bin/systemctl reload dbus.service 2>/dev/null || :

%postun
# reload dbus after uninstall, our policies are gone again
if [ ${FIRST_ARG:-$1} -eq 0 ]; then
	/usr/bin/systemctl reload dbus.service 2>/dev/null || :
fi

%files
%defattr (-,root,root)
%doc ChangeLog ANNOUNCE COPYING README TODO samples
%_sbindir/wicked
%_sbindir/wickedd
%_sbindir/wickedd-nanny
%dir %_libexecdir/%{name}
%dir %_libexecdir/%{name}/bin
%_libexecdir/%{name}/bin/wickedd-auto4
%_libexecdir/%{name}/bin/wickedd-dhcp4
%_libexecdir/%{name}/bin/wickedd-dhcp6
%dir %_sysconfdir/wicked
%config(noreplace) %_sysconfdir/wicked/common.xml
%config(noreplace) %_sysconfdir/wicked/client.xml
%config(noreplace) %_sysconfdir/wicked/server.xml
%config(noreplace) %_sysconfdir/wicked/nanny.xml
%dir %_sysconfdir/wicked/extensions
%config(noreplace) %_sysconfdir/wicked/extensions/*
%dir %_sysconfdir/wicked/ifconfig
%dir %_sysconfdir/dbus-1
%dir %_sysconfdir/dbus-1/system.d
# mark the policies as config to keep backup, but replace on upgrade
%config %_sysconfdir/dbus-1/system.d/org.opensuse.Network.conf
%config %_sysconfdir/dbus-1/system.d/org.opensuse.Network.AUTO4.conf
%config %_sysconfdir/dbus-1/system.d/org.opensuse.Network.DHCP4.conf
%config %_sysconfdir/dbus-1/system.d/org.opensuse.Network.DHCP6.conf
%config %_sysconfdir/dbus-1/system.d/org.opensuse.Network.Nanny.conf
%if %{with dbusstart}
%dir %_datadir/dbus-1
%dir %_datadir/dbus-1/system-services
%_datadir/dbus-1/system-services/org.opensuse.Network.*.service
%endif
%dir %_datadir/wicked
%dir %_datadir/wicked/schema
%_datadir/wicked/schema/*.xml
%_mandir/man5/wicked-config.5*
%_mandir/man5/ifcfg-bonding.5*
%_mandir/man5/ifcfg-bridge.5*
%_mandir/man5/ifcfg-dummy.5*
%_mandir/man5/ifcfg-macvlan.5*
%_mandir/man5/ifcfg-macvtap.5*
%_mandir/man5/ifcfg-ovs-bridge.5*
%_mandir/man5/ifcfg-team.5*
%_mandir/man5/ifcfg-tunnel.5*
%_mandir/man5/ifcfg-vlan.5*
%_mandir/man5/ifcfg-wireless.5*
%_mandir/man5/ifcfg.5*
%_mandir/man5/ifcfg-dhcp.5*
%_mandir/man5/ifroute.5*
%_mandir/man5/ifsysctl.5*
%_mandir/man5/routes.5*
%_mandir/man8/wicked.8*
%_mandir/man8/wickedd.8*
%_mandir/man8/ifdown.8*
%_mandir/man8/ifstatus.8*
%_mandir/man8/ifup.8*
%_localstatedir/adm/fillup-templates/sysconfig.config-wicked
%attr(0750,root,root) %dir        %wicked_storedir

%if %{with systemd}

%files service
%defattr (-,root,root)
%_unitdir/wickedd-auto4.service
%_unitdir/wickedd-dhcp4.service
%_unitdir/wickedd-dhcp6.service
%_unitdir/wickedd-nanny.service
%_unitdir/wickedd.service
%_unitdir/wicked.service
%attr(0600,root,root) %config /etc/sysconfig/network/ifcfg-lo
%_sbindir/ifup
%if "%_sbindir" != "/sbin"
/sbin/ifup
%endif
/sbin/ifdown
/sbin/ifstatus
/sbin/ifprobe
%_sbindir/rcwickedd-nanny
%_sbindir/rcwickedd-dhcp6
%_sbindir/rcwickedd-dhcp4
%_sbindir/rcwickedd-auto4
%_sbindir/rcwickedd
%_sbindir/rcwicked

%else

%files service
%defattr (-,root,root)
%_sysconfdir/init.d/wickedd
%_sysconfdir/init.d/network
%_sbindir/rcwickedd
%_sbindir/rcnetwork
%attr(0600,root,root) %config /etc/sysconfig/network/ifcfg-lo
%_sbindir/ifup
%if "%_sbindir" != "/sbin"
/sbin/ifup
%endif
/sbin/ifdown
/sbin/ifstatus
/sbin/ifprobe

%endif

%if %{with wicked_devel}
%files devel
%defattr (-,root,root)
%dir %_includedir/wicked
%_includedir/wicked/*
%_libdir/libwicked*.so
%_datadir/pkgconfig/wicked.pc
%_mandir/man7/wicked.7*
%endif

%files -n libwicked@LIBWICKED_PACKAGE_SUFFIX@
%defattr (-,root,root)
%_libdir/libwicked*.so.*

%changelog<|MERGE_RESOLUTION|>--- conflicted
+++ resolved
@@ -51,14 +51,10 @@
 
 %bcond_with     wicked_devel
 
-<<<<<<< HEAD
 # Note: nanny use is enabled by default, except on SLE-12
 %bcond_with     use_nanny
-=======
-# Note: nanny use is enabled by default
-%bcond_without  use_nanny
-%bcond_without  use_teamd
->>>>>>> c5d9fd46
+# teamd is supported since SLE-12-SP1
+%bcond_with     use_teamd
 
 BuildRequires:  libnl3-devel
 %if 0%{?suse_version} > 1110
